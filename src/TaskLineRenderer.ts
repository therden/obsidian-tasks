--- conflicted
+++ resolved
@@ -79,7 +79,7 @@
         return PriorityTools.priorityNameUsingNormal(task.priority).toLocaleLowerCase();
     }),
 
-    blockLink: new FieldLayoutDetail('', '', noDataAttribute),
+    blockLink: new FieldLayoutDetail('task-block-link', '', noDataAttribute),
 };
 
 const MAX_DAY_VALUE_RANGE = 7;
@@ -290,32 +290,10 @@
 function getTaskComponentClass(component: TaskLayoutComponent) {
     const componentClassContainer: string[] = [];
 
-<<<<<<< HEAD
     const fieldLayoutDetail = FieldLayouts[component];
     const className = fieldLayoutDetail.className;
     if (className) {
         componentClassContainer.push(className);
-=======
-    const componentClass = LayoutClasses[component];
-    switch (component) {
-        case 'blockLink':
-        case 'description':
-        case 'priority':
-        case 'recurrenceRule':
-            componentClassContainer.push(componentClass);
-            break;
-        case 'createdDate':
-        case 'dueDate':
-        case 'startDate':
-        case 'scheduledDate':
-        case 'doneDate': {
-            const date = task[component];
-            if (date) {
-                componentClassContainer.push(componentClass);
-            }
-            break;
-        }
->>>>>>> 3039b26c
     }
 
     return componentClassContainer;
