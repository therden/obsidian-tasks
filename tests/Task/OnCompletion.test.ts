--- conflicted
+++ resolved
@@ -9,13 +9,9 @@
 import { TaskBuilder } from '../TestingTools/TaskBuilder';
 import { fromLine, toLines, toMarkdown } from '../TestingTools/TestHelpers';
 import type { Task } from '../../src/Task/Task';
-<<<<<<< HEAD
 import { handleOnCompletion } from '../../src/Task/OnCompletion';
 import { writeLineToListEnd } from '../../src/Task/OnCompletion';
 import { prepareTaskLineForArchiving, removeBlockQuoteCalloutPrefixes } from '../../src/Task/OnCompletion';
-=======
-import { handleOnCompletion, writeLineToListEnd } from '../../src/Task/OnCompletion';
->>>>>>> 478008f8
 
 window.moment = moment;
 
@@ -320,10 +316,8 @@
         // Assert
         expect(tasks.length).toEqual(0);
     });
-
-<<<<<<< HEAD
-    it('should return an empty Array for a dated, non-recurring task', () => {
-=======
+});
+
 export function applyStatusAndOnCompletionAction2(
     task: Task,
     newStatus: Status,
@@ -349,7 +343,6 @@
 
 describe('OnCompletion-ToLogFile', () => {
     it('should write completed instance of non-recurring task to empty log file', () => {
->>>>>>> 478008f8
         // Arrange
         const line = '- [ ] A non-recurring task with 🏁 ToLogFile 📅 2024-02-10';
         const simulatedData = ''; // Example initial data
